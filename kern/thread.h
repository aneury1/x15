--- conflicted
+++ resolved
@@ -733,7 +733,14 @@
 }
 
 /*
-<<<<<<< HEAD
+ * Return true if the given thread is running.
+ *
+ * Note that this check is speculative, and may not return an accurate
+ * result. It may only be used for optimistic optimizations.
+ */
+bool thread_is_running(const struct thread *thread);
+
+/*
  * This init operation provides :
  *  - a dummy thread context for the BSP, allowing the use of thread_self()
  */
@@ -752,13 +759,5 @@
  *  - module fully initialized
  */
 INIT_OP_DECLARE(thread_setup);
-=======
- * Return true if the given thread is running.
- *
- * Note that this check is speculative, and may not return an accurate
- * result. It may only be used for optimistic optimizations.
- */
-bool thread_is_running(const struct thread *thread);
->>>>>>> 5c2cf8ff
 
 #endif /* _KERN_THREAD_H */