/*
 * Copyright (c) 2013-2017 Richard Braun.
 *
 * This program is free software: you can redistribute it and/or modify
 * it under the terms of the GNU General Public License as published by
 * the Free Software Foundation, either version 3 of the License, or
 * (at your option) any later version.
 *
 * This program is distributed in the hope that it will be useful,
 * but WITHOUT ANY WARRANTY; without even the implied warranty of
 * MERCHANTABILITY or FITNESS FOR A PARTICULAR PURPOSE.  See the
 * GNU General Public License for more details.
 *
 * You should have received a copy of the GNU General Public License
 * along with this program.  If not, see <http://www.gnu.org/licenses/>.
 *
 *
 * Mutual exclusion sleep locks.
 *
 * Unlike spin locks, acquiring a mutex may make the calling thread sleep.
 */

#ifndef _KERN_MUTEX_H
#define _KERN_MUTEX_H

<<<<<<< HEAD
#include <kern/init.h>
#include <kern/mutex_types.h>

#ifdef X15_MUTEX_PI

#include <kern/rtmutex.h>

struct mutex;

#define mutex_assert_locked(mutex) rtmutex_assert_locked(&(mutex)->rtmutex)

static inline void
mutex_init(struct mutex *mutex)
{
    rtmutex_init(&mutex->rtmutex);
}

static inline int
mutex_trylock(struct mutex *mutex)
{
    return rtmutex_trylock(&mutex->rtmutex);
}
=======
#if defined(X15_MUTEX_PI) && defined(X15_MUTEX_ADAPTIVE)
#error "only one of X15_MUTEX_PI and X15_MUTEX_ADAPTIVE may be defined"
#endif
>>>>>>> 5c2cf8ff

#if defined(X15_MUTEX_PI)
#include <kern/mutex/mutex_pi_i.h>
#elif defined(X15_MUTEX_ADAPTIVE)
#include <kern/mutex/mutex_adaptive_i.h>
#else
#include <kern/mutex/mutex_plain_i.h>
#endif

<<<<<<< HEAD
static inline void
mutex_unlock(struct mutex *mutex)
{
    rtmutex_unlock(&mutex->rtmutex);

    /*
     * If this mutex was used along with a condition variable, wake up
     * a potential pending waiter. This must be done after the mutex is
     * unlocked so that a higher priority thread can directly acquire it.
     */
    thread_wakeup_last_cond();
}

#else /* X15_MUTEX_PI */

#include <assert.h>

#include <kern/error.h>
#include <kern/macros.h>
#include <kern/mutex_i.h>
=======
#include <kern/mutex_types.h>
>>>>>>> 5c2cf8ff
#include <kern/thread.h>

/*
 * Initialize a mutex.
 */
static inline void
mutex_init(struct mutex *mutex)
{
    mutex_impl_init(mutex);
}

#define mutex_assert_locked(mutex) mutex_impl_assert_locked(mutex)

/*
 * Attempt to lock the given mutex.
 *
 * This function may not sleep.
 *
 * Return 0 on success, ERROR_BUSY if the mutex is already locked.
 */
static inline int
mutex_trylock(struct mutex *mutex)
{
    return mutex_impl_trylock(mutex);
}

/*
 * Lock a mutex.
 *
 * On return, the mutex is locked. A mutex can only be locked once.
 *
 * This function may sleep.
 */
static inline void
mutex_lock(struct mutex *mutex)
{
    mutex_impl_lock(mutex);
}

/*
 * Unlock a mutex.
 *
 * The mutex must be locked, and must have been locked by the calling
 * thread.
 */
static inline void
mutex_unlock(struct mutex *mutex)
{
    mutex_impl_unlock(mutex);

    /*
     * If this mutex was used along with a condition variable, wake up
     * a potential pending waiter.
     */
    thread_wakeup_last_cond();
}

<<<<<<< HEAD
#endif /* X15_MUTEX_PI */

/*
 * This init operation provides :
 *  - uncontended mutex locking
 *
 * Contended locking may only occur after starting the scheduler.
 */
INIT_OP_DECLARE(mutex_setup);

=======
>>>>>>> 5c2cf8ff
#endif /* _KERN_MUTEX_H */<|MERGE_RESOLUTION|>--- conflicted
+++ resolved
@@ -23,34 +23,9 @@
 #ifndef _KERN_MUTEX_H
 #define _KERN_MUTEX_H
 
-<<<<<<< HEAD
-#include <kern/init.h>
-#include <kern/mutex_types.h>
-
-#ifdef X15_MUTEX_PI
-
-#include <kern/rtmutex.h>
-
-struct mutex;
-
-#define mutex_assert_locked(mutex) rtmutex_assert_locked(&(mutex)->rtmutex)
-
-static inline void
-mutex_init(struct mutex *mutex)
-{
-    rtmutex_init(&mutex->rtmutex);
-}
-
-static inline int
-mutex_trylock(struct mutex *mutex)
-{
-    return rtmutex_trylock(&mutex->rtmutex);
-}
-=======
 #if defined(X15_MUTEX_PI) && defined(X15_MUTEX_ADAPTIVE)
 #error "only one of X15_MUTEX_PI and X15_MUTEX_ADAPTIVE may be defined"
 #endif
->>>>>>> 5c2cf8ff
 
 #if defined(X15_MUTEX_PI)
 #include <kern/mutex/mutex_pi_i.h>
@@ -60,30 +35,8 @@
 #include <kern/mutex/mutex_plain_i.h>
 #endif
 
-<<<<<<< HEAD
-static inline void
-mutex_unlock(struct mutex *mutex)
-{
-    rtmutex_unlock(&mutex->rtmutex);
-
-    /*
-     * If this mutex was used along with a condition variable, wake up
-     * a potential pending waiter. This must be done after the mutex is
-     * unlocked so that a higher priority thread can directly acquire it.
-     */
-    thread_wakeup_last_cond();
-}
-
-#else /* X15_MUTEX_PI */
-
-#include <assert.h>
-
-#include <kern/error.h>
-#include <kern/macros.h>
-#include <kern/mutex_i.h>
-=======
+#include <kern/init.h>
 #include <kern/mutex_types.h>
->>>>>>> 5c2cf8ff
 #include <kern/thread.h>
 
 /*
@@ -141,9 +94,6 @@
     thread_wakeup_last_cond();
 }
 
-<<<<<<< HEAD
-#endif /* X15_MUTEX_PI */
-
 /*
  * This init operation provides :
  *  - uncontended mutex locking
@@ -152,6 +102,4 @@
  */
 INIT_OP_DECLARE(mutex_setup);
 
-=======
->>>>>>> 5c2cf8ff
 #endif /* _KERN_MUTEX_H */