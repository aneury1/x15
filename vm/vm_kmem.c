/*
 * Copyright (c) 2011-2017 Richard Braun.
 *
 * This program is free software: you can redistribute it and/or modify
 * it under the terms of the GNU General Public License as published by
 * the Free Software Foundation, either version 3 of the License, or
 * (at your option) any later version.
 *
 * This program is distributed in the hope that it will be useful,
 * but WITHOUT ANY WARRANTY; without even the implied warranty of
 * MERCHANTABILITY or FITNESS FOR A PARTICULAR PURPOSE.  See the
 * GNU General Public License for more details.
 *
 * You should have received a copy of the GNU General Public License
 * along with this program.  If not, see <http://www.gnu.org/licenses/>.
 */

#include <assert.h>
#include <stddef.h>
#include <stdint.h>

#include <kern/cpumap.h>
#include <kern/init.h>
#include <kern/macros.h>
#include <kern/panic.h>
#include <machine/page.h>
#include <machine/pmap.h>
#include <machine/types.h>
#include <vm/vm_adv.h>
#include <vm/vm_inherit.h>
#include <vm/vm_kmem.h>
#include <vm/vm_map.h>
#include <vm/vm_object.h>
#include <vm/vm_page.h>
#include <vm/vm_prot.h>

/*
 * Kernel map and storage.
 */
static struct vm_map kernel_map_store;
struct vm_map *kernel_map __read_mostly = &kernel_map_store;

static struct vm_object vm_kmem_kernel_object;

static uint64_t
vm_kmem_offset(uintptr_t va)
{
    assert(va >= PMAP_MIN_KMEM_ADDRESS);
    return va - PMAP_MIN_KMEM_ADDRESS;
}

void __init
vm_kmem_setup(void)
{
    uint64_t size;

    size = vm_kmem_offset(PMAP_MAX_KMEM_ADDRESS);
    vm_object_init(&vm_kmem_kernel_object, size);
}

static int
vm_kmem_alloc_check(size_t size)
{
    if (!vm_page_aligned(size)
        || (size == 0)) {
        return -1;
    }

    return 0;
}

static int
vm_kmem_free_check(uintptr_t va, size_t size)
{
    if (!vm_page_aligned(va)) {
        return -1;
    }

    return vm_kmem_alloc_check(size);
}

void *
vm_kmem_alloc_va(size_t size)
{
    int error, flags;
    uintptr_t va;

    assert(vm_kmem_alloc_check(size) == 0);

    va = 0;
    flags = VM_MAP_FLAGS(VM_PROT_ALL, VM_PROT_ALL, VM_INHERIT_NONE,
                         VM_ADV_DEFAULT, 0);
    error = vm_map_enter(kernel_map, &va, size, 0, flags, NULL, 0);

    if (error) {
        return NULL;
    }

    return (void *)va;
}

void
vm_kmem_free_va(void *addr, size_t size)
{
    uintptr_t va;

    va = (uintptr_t)addr;
    assert(vm_kmem_free_check(va, size) == 0);
    vm_map_remove(kernel_map, va, va + vm_page_round(size));
}

void *
vm_kmem_alloc(size_t size)
{
    struct vm_page *page;
    uintptr_t va, start, end;
    int error;

    size = vm_page_round(size);
    va = (uintptr_t)vm_kmem_alloc_va(size);

    if (va == 0) {
        return NULL;
    }

    for (start = va, end = va + size; start < end; start += PAGE_SIZE) {
        page = vm_page_alloc(0, VM_PAGE_SEL_HIGHMEM, VM_PAGE_KERNEL);

        if (page == NULL) {
            goto error;
        }

        /*
         * The page becomes managed by the object and is freed in case
         * of failure.
         */
        error = vm_object_insert(&vm_kmem_kernel_object, page,
                                 vm_kmem_offset(start));

        if (error) {
            goto error;
        }

        error = pmap_enter(kernel_pmap, start, vm_page_to_pa(page),
                           VM_PROT_READ | VM_PROT_WRITE, PMAP_PEF_GLOBAL);

        if (error || (start - va == vm_page_ptoa(1000))) {
            goto error;
        }
    }

    error = pmap_update(kernel_pmap);

    if (error) {
        goto error;
    }

    return (void *)va;

error:
    vm_kmem_free((void *)va, size);
    return NULL;
}

void
vm_kmem_free(void *addr, size_t size)
{
    const struct cpumap *cpumap;
    uintptr_t va, end;

    va = (uintptr_t)addr;
    size = vm_page_round(size);
    end = va + size;
    cpumap = cpumap_all();

    while (va < end) {
        pmap_remove(kernel_pmap, va, cpumap);
        va += PAGE_SIZE;
    }

    pmap_update(kernel_pmap);
    vm_object_remove(&vm_kmem_kernel_object,
                     vm_kmem_offset((uintptr_t)addr),
                     vm_kmem_offset(end));
    vm_kmem_free_va(addr, size);
}

void *
vm_kmem_map_pa(phys_addr_t pa, size_t size,
               uintptr_t *map_vap, size_t *map_sizep)
{
    uintptr_t offset, map_va;
    size_t map_size;
    phys_addr_t start;
    int error;

    start = vm_page_trunc(pa);
    map_size = vm_page_round(pa + size) - start;
    map_va = (uintptr_t)vm_kmem_alloc_va(map_size);

    if (map_va == 0) {
        return NULL;
    }

    for (offset = 0; offset < map_size; offset += PAGE_SIZE) {
<<<<<<< HEAD
        pmap_enter(kernel_pmap, map_va + offset, start + offset,
                   VM_PROT_READ | VM_PROT_WRITE, PMAP_PEF_GLOBAL);
    }
=======
        error = pmap_enter(kernel_pmap, map_va + offset, start + offset,
                           VM_PROT_READ | VM_PROT_WRITE, PMAP_PEF_GLOBAL);
>>>>>>> 2a98de68

        if (error) {
            goto error;
        }
    }

    error = pmap_update(kernel_pmap);

    if (error) {
        goto error;
    }

    if (map_vap != NULL) {
        *map_vap = map_va;
    }

    if (map_sizep != NULL) {
        *map_sizep = map_size;
    }

    return (void *)(map_va + (uintptr_t)(pa & PAGE_MASK));

error:
    vm_kmem_unmap_pa(map_va, map_size);
    return NULL;
}

void
vm_kmem_unmap_pa(uintptr_t map_va, size_t map_size)
{
    const struct cpumap *cpumap;
    uintptr_t va, end;

    cpumap = cpumap_all();
    end = map_va + map_size;

    for (va = map_va; va < end; va += PAGE_SIZE) {
        pmap_remove(kernel_pmap, va, cpumap);
    }

    pmap_update(kernel_pmap);
    vm_kmem_free_va((void *)map_va, map_size);
}<|MERGE_RESOLUTION|>--- conflicted
+++ resolved
@@ -203,14 +203,8 @@
     }
 
     for (offset = 0; offset < map_size; offset += PAGE_SIZE) {
-<<<<<<< HEAD
-        pmap_enter(kernel_pmap, map_va + offset, start + offset,
-                   VM_PROT_READ | VM_PROT_WRITE, PMAP_PEF_GLOBAL);
-    }
-=======
         error = pmap_enter(kernel_pmap, map_va + offset, start + offset,
                            VM_PROT_READ | VM_PROT_WRITE, PMAP_PEF_GLOBAL);
->>>>>>> 2a98de68
 
         if (error) {
             goto error;
